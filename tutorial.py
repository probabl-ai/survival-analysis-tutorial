--- conflicted
+++ resolved
@@ -539,7 +539,6 @@
     .plot.barh(facecolor=mpl.color_sequences["tab10"])
 )
 # %%
-<<<<<<< HEAD
 
 from sklearn.inspection import PartialDependenceDisplay
 
@@ -564,8 +563,6 @@
     features=[("driver_skill", "usage_rate")],
     feature_names=X_test_trans.columns,
 )
-=======
->>>>>>> ba706843
 
 from sklearn.inspection import PartialDependenceDisplay
 
