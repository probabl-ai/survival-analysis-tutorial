--- conflicted
+++ resolved
@@ -585,9 +585,8 @@
 
 # %% [markdown]
 #
-<<<<<<< HEAD
-# SurvivalBoost gives great performance on the Brier Score, however C-index is slightly
-# under the log-linear model for this simplistic dataset.
+# SurvivalBoost gives great performance on the Brier Score, however C-index is
+# slightly under the log-linear model for this dataset.
 # %%
 plot_survival_curves(y_pred_survboost, time_grid)
 
@@ -599,10 +598,6 @@
 # Since we use a scikit-learn estimator under the hood, Survival Boost is compatible
 # with scikit-learn machinery. Below we show how to determine global feature importance
 # via permutation importance, and analyse them via partial dependency plot.
-=======
-# SurvivalBoost gives great performance on the Brier Score, however C-index is
-# slightly under the log-linear model for this dataset.
->>>>>>> 47dfd00d
 
 # %%
 from sklearn.inspection import permutation_importance
@@ -724,34 +719,4 @@
 # In this situation, if you don't have in-study censoring, fixed-horizon classification
 # might be preferable.
 #
-<<<<<<< HEAD
-# <TODO schema 6?>
-=======
-# When to use it?
-#
-# Whenever you have censored data:
-# - Administrative censoring (present, end-of-study)
-# - censoring during study (user migration, patients move)
-#
-# <schema>
-#
-# - current limitation: time varying features. We're limited to features available
-# at the date of creation of the individual.
-#
-# <schema>
-#
-# - possible to preprocess the dataset to create features at some time steps and adapt
-# the target, but this is currently understudied.
-#
-# <schema>
-#
-# - In this situation, if you only have administrative censoring, it could be beneficial
-# and more simple to use a fixed horizon classification. Less informative, but easier
-# to evaluate and understand.
-#
-# <schema>
-#
-# - Survival analysis generally give you more context as its multi-horizon, and it
-#   might also help the learning process with a better modeling framework.
-#   
->>>>>>> 47dfd00d
+# <TODO schema 6?>