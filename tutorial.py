--- conflicted
+++ resolved
@@ -106,13 +106,8 @@
 # two elements:
 #
 # - The event indicator $\delta_i\in\{0, 1\}$, where $0$ marks censoring and $1$ is
-<<<<<<< HEAD
-#   indicative that the event of interest has actually happened before the end of the
-#   observation window.
-=======
 #   indicative that the event of interest has actually happened before reaching
 #   the end of the observation window.
->>>>>>> 8f6933c8
 # - The censored time-to-event $d_i=\min(t_{i}, c_i) > 0$, that is the minimum between
 #   the date of the experienced event $t_i$ and the censoring date $c_i$. In a
 #   real-world setting, we don't have direct access to $t_i$ when $\delta_i=0$. We can
@@ -129,11 +124,7 @@
 DATA_URL = "https://github.com/probabl-ai/survival-analysis-tutorial/releases/download/data-2025-05-19/"
 file_url = DATA_URL + "truck_failure_10k_any_event.parquet"
 y = pd.read_parquet(fetch_file(file_url, folder="truck_dataset"))
-<<<<<<< HEAD
-y
-=======
 y.round(1)
->>>>>>> 8f6933c8
 
 # %% [markdown]
 #
@@ -151,18 +142,11 @@
 # approaches on our truck failure dataset:
 
 # %%
-<<<<<<< HEAD
-y.loc[y["event"]]["duration"].median()
-=======
 y.loc[y["event"]]["duration"].median().round(1)
->>>>>>> 8f6933c8
 
 # %%
 y_max_impute = y.copy()
 y_max_impute.loc[~y["event"], "duration"] = y_max_impute["duration"].max()
-<<<<<<< HEAD
-y_max_impute["duration"].median()
-=======
 y_max_impute["duration"].median().round(1)
 
 # %% [markdown]
@@ -173,21 +157,16 @@
 # this synthetic dataset. With real-world data, you only have access to $T =
 # \min(T^*, C)$, where $C$ is a random variable representing the censoring
 # time.
->>>>>>> 8f6933c8
 
 # %%
 file_url = DATA_URL + "truck_failure_10k_any_event_uncensored.parquet"
 y_uncensored = pd.read_parquet(fetch_file(file_url, folder="truck_dataset"))
-<<<<<<< HEAD
-y_uncensored["duration"].median()
-=======
 y_uncensored["duration"].median().round(1)
 
 # %% [markdown]
 # We can see that either naive approach leads to a biased estimate of the
 # median time. The ground-truth median time to event lies between the two naive
 # estimates.
->>>>>>> 8f6933c8
 
 # %% [markdown]
 #
@@ -374,13 +353,8 @@
                 f" - C-index: {self.c_index[name]:.4f}"
             )
             ax.plot(time_grid, brier_score, label=label)
-<<<<<<< HEAD
-        ax.set_ylabel("Brier scores")
-        ax.set_xlabel("Timeline")
-=======
         ax.set_ylabel("Time-dependent Brier score")
         ax.set_xlabel("Time horizon")
->>>>>>> 8f6933c8
         ax.legend()
 
 scorer = Scorer()
@@ -391,11 +365,7 @@
 # We observed that the "prediction error" is largest for time horizons between 200 and
 # 1500 days after the beginning of the observation period.
 #
-<<<<<<< HEAD
-# Additionnaly, we compute the Integrated Brier Score (IBS) which we will use to
-=======
 # Additionally, we compute the Integrated Brier Score (IBS) which we will use to
->>>>>>> 8f6933c8
 # summarize the Brier score curve and compare the quality of different estimators of the
 # survival curve on the same test set: $$IBS = \frac{1}{t_{max} -
 # t_{min}}\int^{t_{max}}_{t_{min}} BS(t) dt$$
@@ -550,7 +520,6 @@
 # under the log-linear model for this simplistic dataset.
 
 # %%
-<<<<<<< HEAD
 from sklearn.inspection import permutation_importance
 
 
@@ -564,15 +533,10 @@
 # %%
 # TODO: PDP plot
 
-from sklearn.inspection import PartialDependenceDisplay
-
-
-PartialDependenceDisplay.from_estimator(surv_boost, X_test_trans, feature_names=)
-
-=======
-# TODO: PDP plot
-
->>>>>>> 8f6933c8
+# from sklearn.inspection import PartialDependenceDisplay
+
+# PartialDependenceDisplay.from_estimator(surv_boost, X_test_trans, feature_names=)
+
 # %%
 plot_survival_curves(y_pred_survboost, time_grid)
 # %% [markdown]
