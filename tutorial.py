--- conflicted
+++ resolved
@@ -706,43 +706,6 @@
 #
 # ### Survival analysis vs classification
 #
-<<<<<<< HEAD
-# Today, the canonical approach to churn analysis is **classification at a fixed time
-# horizon**. In this setting, the task is to predict whether the event of interest will
-# happen during a fixed-window defined during training.
-#
-# While simpler, this approach has some caveats:
-# - Classification can't handle in-study censoring (administrative censoring being
-# considered the target 0).
-# - Classification can't handle multi-horizon natively. You'd have to retrain the model
-# and reassess its calibration for each horizon. Predicting multiple horizons also
-# provides more context and can help in decision making and uncertainty estimation.
-# 
-# <img src="assets/survival_vs_classification.png" style="width:60%">
-# 
-# ### Time-varying feature, a current implementation limitation
-#
-# Currently, time-varying features are a major limitation of survival analysis
-# implementations. While it is in practice possible by adapting the model training
-# scheme or by using preprocessing, it is not doable out-of-the box, and more research
-# on evaluation is necessary.
-#
-# Survival analysis therefore limit the study to features available at the beginning of
-# the study.
-#
-# You can experiment with feature and target preprocessing by sampling a fixed number of
-# time of observation per individual, and compute the features available at that time,
-# and also adapt the target.
-#
-# <img src="assets/time_varying_features.png" style="width:100%">
-#
-# This raises the question about overfitting during the beginning of the study and
-# underfitting at the final stages, along with other evaluation challenges.
-#
-# In this situation, if you don't have in-study censoring, fixed-horizon classification
-# might be preferable.
-#
-=======
 # In general terms, it's beneficial to use survival analysis methods whenever
 # you have a significant amount of **right-censored observations** with
 # censoring times lower than the maximum prediction horizon of interest.
@@ -805,5 +768,4 @@
 # This method raises the question about discrepancy between the training
 # distribution and the actual distribution at inference time.
 
-# %%
->>>>>>> 2d35dbd3
+# %%